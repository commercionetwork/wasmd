--- conflicted
+++ resolved
@@ -175,11 +175,7 @@
 
 # Run a 4-node testnet locally
 localnet-start: build-linux localnet-stop
-<<<<<<< HEAD
-	@if ! [ -f build/node0/wasmd/config/genesis.json ]; then docker run -e COSMOS_SDK_TEST_KEYRING=y --rm -v $(CURDIR)/build:/wasmd:Z tendermint/wasmdnode testnet --v 4 -o . --starting-ip-address 192.168.10.2 ; fi
-=======
-	@if ! [ -f build/node0/gaiad/config/genesis.json ]; then docker run --rm -v $(CURDIR)/build:/gaiad:Z tendermint/gaiadnode testnet --v 4 -o . --starting-ip-address 192.168.10.2 --keyring-backend=test ; fi
->>>>>>> 090c5453
+	@if ! [ -f build/node0/wasmd/config/genesis.json ]; then docker run --rm -v $(CURDIR)/build:/wasmd:Z tendermint/wasmdnode testnet --v 4 -o . --starting-ip-address 192.168.10.2 ; fi
 	docker-compose up -d
 
 # Stop testnet
