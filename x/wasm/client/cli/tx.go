--- conflicted
+++ resolved
@@ -47,11 +47,7 @@
 // StoreCodeCmd will upload code to be reused.
 func StoreCodeCmd(cdc *codec.Codec) *cobra.Command {
 	cmd := &cobra.Command{
-<<<<<<< HEAD
-		Use:   "store [wasm file]",
-=======
-		Use:   "store [from_key_or_address] [wasm file] --source [source] --builder [builder]",
->>>>>>> ea2079eb
+		Use:   "store [wasm file] --source [source] --builder [builder]",
 		Short: "Upload a wasm binary",
 		Args:  cobra.ExactArgs(1),
 		RunE: func(cmd *cobra.Command, args []string) error {
